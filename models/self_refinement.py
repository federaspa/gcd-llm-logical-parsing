--- conflicted
+++ resolved
@@ -25,12 +25,8 @@
     n_gpu_layers: int
     verbose: bool
     gcd: bool
-<<<<<<< HEAD
-=======
     static_preds: bool
     static_consts: bool
-    debug_mode: bool
->>>>>>> c87805dd
 
 class PromptGenerator:
     def __init__(self, config: Config):
@@ -234,16 +230,8 @@
             try:
                 if status == 'parsing error' and error:
                     logger.info(f'Fixing parsing error for {sample["id"]}')
-<<<<<<< HEAD
-                    
-                    print("Reasoning...")
-                    reasoning = self.parsing_reasoning_generator(logic_problem, error)
-                    print("Fixing...")
-                    correction = self.parsing_correction_generator(logic_problem, error, reasoning)
-=======
                     reasoning = self._parsing_reasoning_generator(logic_problem, error)
                     correction = self._parsing_correction_generator(logic_problem, error, reasoning)
->>>>>>> c87805dd
                     
                     logic_problem["parsing_errors"][error] = (correction, reasoning)
                     
@@ -277,10 +265,7 @@
             with open(save_file, 'w') as f:
                 json.dump(outputs, f, indent=2, ensure_ascii=False)
 
-<<<<<<< HEAD
         logger.info(f"Completed round {self.current_round} self-refinement")          
-=======
-        logger.info(f"Completed round {self.current_round} self-refinement")
 
     def single_round_self_refinement_debug_mode(self):
         logic_problems = self._load_logic_problems()
@@ -317,7 +302,6 @@
                 print("\nCorrection: ", correction)    
                 
             
->>>>>>> c87805dd
 
 
 def parse_args() -> Config:
@@ -333,12 +317,9 @@
     parser.add_argument('--n-gpu-layers', type=int, default=0)
     parser.add_argument('--verbose', action='store_true')
     parser.add_argument('--gcd', action='store_true')
-<<<<<<< HEAD
-=======
     parser.add_argument('--static_preds', action='store_true')
     parser.add_argument('--static_consts', action='store_true')
     parser.add_argument('--debug_mode', action='store_true')
->>>>>>> c87805dd
     args = parser.parse_args()
     return Config(**vars(args))
 
