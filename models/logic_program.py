# generate facts and rules based on the problem description

import json
import os
from tqdm import tqdm
from openai_utils import OpenAIModel
import sys
import argparse

from dotenv import load_dotenv


load_dotenv()  # take environment variables from .env.
api_key = os.getenv("OPENAI_API_KEY")

class PromptGenerator:
    def __init__(self, args):
        self.args = args
        self.data_path = args.data_path
        self.sketcher_name = args.sketcher_name
        self.predicates_path = args.predicates_path
        self.dataset_name = args.dataset_name
        self.split = args.split
        self.prompt_mode = args.prompt_mode
                        
        if self.prompt_mode == 'static':
            self.prompt_creator = {'FOLIO': self.static_prompt_folio,
                                'FOLIOv2': self.static_prompt_folio,
                                   'LogicNLI': self.static_prompt_folio
                                   }
            
        elif self.prompt_mode == 'dynamic':
            self.prompt_creator = {'FOLIO': self.dynamic_prompt_folio,
                                'FOLIOv2': self.dynamic_prompt_folio,
                                'LogicNLI': self.dynamic_prompt_folio
                                   }
            
        self.load_prompt_templates()
        
        if 'FOLIO' in self.dataset_name:
            self.predicates = self.load_predicates_folio()
  
    def load_prompt_templates(self):

        prompt_file = f'./models/prompts/{self.dataset_name}_{self.prompt_mode}.txt'
        task_description_file = f'./models/task_descriptions/{self.dataset_name}.txt'
        with open(prompt_file, 'r') as f:
            self.prompt_template = f.read()
            
        with open(task_description_file, 'r') as f:
            self.task_description = f.read()
            
    def load_predicates_folio(self):
        with open(os.path.join(self.predicates_path, f'{self.dataset_name}_{self.split}_{self.sketcher_name}.json')) as f:
            predicates = json.load(f)
        return predicates
    
    def static_prompt_folio(self, test_data):
        problem = '\n'.join(test_data['context'])
        question = test_data['question'].strip()
        predicates = '\n'.join(self.predicates[str(test_data['id'])]['logic_predicates'])
        
        full_prompt = self.prompt_template.replace('[[PROBLEM]]', problem).replace('[[QUESTION]]', question).replace('[[PREDICATES]]', predicates)

        return full_prompt

    def dynamic_prompt_folio(self, test_data, train_data):
        
        prompt = self.prompt_template
        
        if train_data:
            for i,story in enumerate(train_data[:5]):
                                
                prompt = prompt.replace(f'[[NLPROBLEM{i+1}]]', '\n'.join(story['context']))
                
                prompt = prompt.replace(f'[[NLQUESTION{i+1}]]', story['question'])
                
                prompt = prompt.replace(f'[[PREDICATES{i+1}]]', '\n'.join(story['logic_predicates']))
        
                if 'question_fol' in story.keys():
                    fol_question = story['question_fol'] + ' ::: ' + story['question']

                    prompt = prompt.replace(f'[[FOLQUESTION{i+1}]]', fol_question)
                else:
                    prompt = prompt.replace(f',\n"First-Order-Logic Question": "[[FOLQUESTION{i+1}]]"', '')
                            
                fol_rules = ''
                for nl, fol in zip(story['context'], story['context_fol']):
                    fol_rules += fol + ' ::: ' + nl + '\\n'
                    
                prompt = prompt.replace(f'[[FOLRULES{i+1}]]', fol_rules)
        
        prompt = prompt.replace('[[PROBLEM]]', '\n'.join(test_data['context']))
        prompt = prompt.replace('[[QUESTION]]', test_data['question'])
        prompt = prompt.replace('[[PREDICATES]]', '\n'.join(self.predicates[str(test_data['id'])]['logic_predicates']))

        return prompt
    
    def load_dynamic_examples(self, split):
        with open(os.path.join(self.data_path, self.dataset_name, f'{split}_examples.json')) as f:
            dynamic_examples = json.load(f)
        return dynamic_examples
    

class LogicProgramGenerator(PromptGenerator):
    def __init__(self, args):
        
        super().__init__(args)
        
        self.args = args
        self.data_path = args.data_path
        self.dataset_name = args.dataset_name
        self.split = args.split
        self.sketcher_name = args.sketcher_name
        self.save_path = args.save_path
        self.prompt_mode = args.prompt_mode

<<<<<<< HEAD
        self.openai_api = OpenAIModel(api_key, args.sketcher_name, args.dataset_name,
=======
        self.openai_api = OpenAIModel(api_key, args.sketcher_name,
>>>>>>> d0135202
                                    #   args.stop_words, args.max_new_tokens
                                      )
        
        
    def load_raw_dataset(self, split):
        with open(os.path.join(self.data_path, self.dataset_name, f'{split}.json')) as f:
            raw_dataset = json.load(f)
        return raw_dataset
  
    '''
    Updated version of logic_program_generation; speed up the generation process by batching
    '''     
    def batch_logic_program_generation(self, batch_size = 10):
        # load raw dataset
        raw_dataset = self.load_raw_dataset(self.split)
        if self.prompt_mode == 'dynamic':
            dynamic_examples = self.load_dynamic_examples(self.split)
        print(f"Loaded {len(raw_dataset)} examples from {self.split} split.")
        outputs = []
        # split dataset into chunks
        dataset_chunks = [raw_dataset[i:i + batch_size] for i in range(0, len(raw_dataset), batch_size)]
        for chunk in tqdm(dataset_chunks):
            
            if self.prompt_mode == 'static':
                full_prompts = [self.prompt_creator[self.dataset_name](example) for example in chunk]
            
            elif self.prompt_mode == 'dynamic':
                full_prompts = [self.prompt_creator[self.dataset_name](example, dynamic_examples[str(example['id'])]) for example in chunk]
                        
            try:
                batch_outputs = self.openai_api.batch_generate(full_prompts, self.task_description)
                # create output
                for sample, output in zip(chunk, batch_outputs):
                    
                    # programs = [output]
                    
                    programs = json.loads(output)
                    
                    output = {'id': sample['id'], 
                            'context': sample['context'],
                            'question': sample['question'], 
                            'answer': sample['answer'],
                            'raw_logic_programs': programs}
                    
                    if 'FOLIO' in self.dataset_name:
                        output['predicates'] = self.predicates[str(sample['id'])]['logic_predicates']
                    
                    outputs.append(output)
                    
            except KeyboardInterrupt:
                sys.exit()
                
            except:
                # generate one by one if batch generation fails
                for sample, full_prompt in zip(chunk, full_prompts):

                    output = self.openai_api.generate(full_prompt, self.task_description)
                    # programs = [output]
                    programs = json.loads(output)
                    
                    output = {'id': sample['id'], 
                            'context': sample['context'],
                            'question': sample['question'], 
                            'answer': sample['answer'],
                            'raw_logic_programs': programs}
                    
                    if 'FOLIO' in self.dataset_name:
                        output['predicates'] = self.predicates[str(sample['id'])]['logic_predicates']
                    
                    outputs.append(output)
                    # except:
                    #     print('Error in generating logic programs for example: ', sample['id'])

        print(f"Generated {len(outputs)} examples.")
        
        # save outputs
        if not os.path.exists(self.save_path):
            os.makedirs(self.save_path)
        
        with open(os.path.join(self.save_path, f'{self.dataset_name}_{self.split}_{self.sketcher_name}_{self.prompt_mode}.json'), 'w') as f:
            json.dump(outputs, f, indent=2, ensure_ascii=False)


class Cheater:

    def __init__(self, args):
            
        raise NotImplementedError("This class is not implemented yet.")
            
        self.args = args
        self.data_path = args.data_path
        self.dataset_name = args.dataset_name
        self.split = args.split
        self.sketcher_name = args.sketcher_name
        self.save_path = args.save_path
        self.prompt_mode = args.prompt_mode
    
    
    def load_raw_dataset(self, split):
        with open(os.path.join(self.data_path, self.dataset_name, f'{split}.json')) as f:
            raw_dataset = json.load(f)
        return raw_dataset
    
    def cheat(self):
        
        raw_dataset = self.load_raw_dataset(self.split)
        print(f"Loaded {len(raw_dataset)} examples from {self.split} split.")
        outputs = []
        # split dataset into chunks
    
        for sample in raw_dataset:
            
            premises_list = sample['context_fol']
            
            if 'question_fol' in sample.keys():
                question = sample['question_fol']
            else:
                question = premises_list.pop()
            
            premises = '\n'.join(premises_list)
            programs = "First-Order-Logic Rules:\n\"\"\"\n" + premises
            
            programs += '\n\"\"\"'
            

            programs += "\nFirst-Order-Logic Question:\n\"\"\"\n" + question + "\n\"\"\""
                
            
        
            output = {'id': sample['id'], 
                    # 'context': sample['context'],
                    'question': sample['question'], 
                    'answer': sample['answer'],
                    # 'options': sample['options'],
                    'raw_logic_programs': [programs]}
            outputs.append(output)

        if not os.path.exists(self.save_path):
            os.makedirs(self.save_path)
        
        with open(os.path.join(self.save_path, f'{self.dataset_name}_{self.split}_{self.sketcher_name}_{self.prompt_mode}.json'), 'w') as f:
            json.dump(outputs, f, indent=2, ensure_ascii=False)
                    
def parse_args():
    parser = argparse.ArgumentParser()
    parser.add_argument('--data_path', type=str, default='./data')
    parser.add_argument('--predicates_path', type=str, default='./outputs/logic_predicates')
    parser.add_argument('--dataset_name', type=str)
    parser.add_argument('--split', type=str, default='dev')
    parser.add_argument('--prompt_mode', type=str, choices=['dynamic', 'static'], default='dynamic')
    parser.add_argument('--save_path', type=str, default='./outputs/logic_programs')
    parser.add_argument('--sketcher_name', type=str, default='gpt-3.5-turbo')
    # parser.add_argument('--stop_words', type=str, default='------')
    # parser.add_argument('--max_new_tokens', type=int, default=1024)
    parser.add_argument('--cheat', type=str)
    args = parser.parse_args()
    return args

if __name__ == '__main__':
    args = parse_args()
    
    if args.cheat:
        cheater = Cheater(args)
        cheater.cheat()
    else:
        logic_program_generator = LogicProgramGenerator(args)
        logic_program_generator.batch_logic_program_generation()<|MERGE_RESOLUTION|>--- conflicted
+++ resolved
@@ -114,12 +114,8 @@
         self.sketcher_name = args.sketcher_name
         self.save_path = args.save_path
         self.prompt_mode = args.prompt_mode
-
-<<<<<<< HEAD
         self.openai_api = OpenAIModel(api_key, args.sketcher_name, args.dataset_name,
-=======
-        self.openai_api = OpenAIModel(api_key, args.sketcher_name,
->>>>>>> d0135202
+
                                     #   args.stop_words, args.max_new_tokens
                                       )
         
